--- conflicted
+++ resolved
@@ -25,17 +25,10 @@
     "node": ">= 14.0.0"
   },
   "dependencies": {
-<<<<<<< HEAD
     "@aws-sdk/client-s3": "^3.363.0",
     "@aws-sdk/lib-storage": "^3.363.0",
     "@aws-sdk/node-http-handler": "^3.360.0",
     "@aws-sdk/s3-request-presigner": "^3.363.0",
-=======
-    "@aws-sdk/client-s3": "3.350.0",
-    "@aws-sdk/lib-storage": "3.350.0",
-    "@aws-sdk/node-http-handler": "3.350.0",
-    "@aws-sdk/s3-request-presigner": "3.350.0",
->>>>>>> 23d6602e
     "@fastify/multipart": "^7.6.0",
     "@fastify/rate-limit": "^7.6.0",
     "@fastify/swagger": "^8.3.1",
@@ -68,7 +61,6 @@
     "prom-client": "^14.0.1"
   },
   "devDependencies": {
-    "conventional-changelog-conventionalcommits": "^5.0.0",
     "@types/async-retry": "^1.4.5",
     "@types/busboy": "^1.3.0",
     "@types/crypto-js": "^4.1.1",
@@ -83,6 +75,7 @@
     "@typescript-eslint/eslint-plugin": "^5.61.0",
     "@typescript-eslint/parser": "^5.61.0",
     "babel-jest": "^29.2.2",
+    "conventional-changelog-conventionalcommits": "^5.0.0",
     "eslint": "^8.44.0",
     "eslint-config-prettier": "^8.8.0",
     "eslint-plugin-prettier": "^4.2.1",
