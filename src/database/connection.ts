--- conflicted
+++ resolved
@@ -77,8 +77,6 @@
       acquireConnectionTimeout: databaseConnectionTimeout,
     })
 
-    DbActivePool.inc({ tenant_id: options.tenantId, is_external: isExternalPool.toString() })
-
     knexPool.client.pool.on('createSuccess', () => {
       DbActiveConnection.inc({
         tenant_id: options.tenantId,
@@ -93,7 +91,11 @@
       })
     })
 
-    knexPool.client.pool.on('poolDestroySuccess', () => {
+    knexPool.client.pool.on('acquireSuccess', () => {
+      DbActivePool.inc({ tenant_id: options.tenantId, is_external: isExternalPool.toString() })
+    })
+
+    knexPool.client.pool.on('release', () => {
       DbActivePool.dec({ tenant_id: options.tenantId, is_external: isExternalPool.toString() })
     })
 
@@ -117,16 +119,12 @@
   }
 
   async transaction(instance?: Knex) {
-<<<<<<< HEAD
-    const pool = instance || this.pool
-    const tnx = await pool.transaction()
-=======
     const tnx = await retry(
       async (bail) => {
         try {
           const pool = instance || this.pool
           return await pool.transaction()
-        } catch (e) {
+        } catch (e: any) {
           if (
             e instanceof DatabaseError &&
             e.code === '08P01' &&
@@ -150,15 +148,11 @@
     if (!tnx) {
       throw new StorageBackendError('Could not create transaction', 500, 'transaction_failed')
     }
->>>>>>> 23d6602e
 
     if (!instance && this.options.isExternalPool) {
       await tnx.raw(`SELECT set_config('search_path', ?, true)`, [searchPath.join(', ')])
     }
-<<<<<<< HEAD
-=======
 
->>>>>>> 23d6602e
     return tnx
   }
 
