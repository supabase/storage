import {
  AbortMultipartUploadCommand,
  CompleteMultipartUploadCommand,
  CopyObjectCommand,
  CreateMultipartUploadCommand,
  DeleteObjectCommand,
  GetObjectCommand,
  GetObjectCommandInput,
  HeadObjectCommand,
  ListPartsCommand,
  S3Client,
  S3ClientConfig,
  UploadPartCommand,
  UploadPartCopyCommand,
} from '@aws-sdk/client-s3'
import { Progress, Upload } from '@aws-sdk/lib-storage'
import { NodeHttpHandler } from '@smithy/node-http-handler'
import {
  StorageBackendAdapter,
  BrowserCacheHeaders,
  ObjectMetadata,
  ObjectResponse,
  withOptionalVersion,
  UploadPart,
} from './adapter'
import { getSignedUrl } from '@aws-sdk/s3-request-presigner'
import { ERRORS, StorageBackendError } from '@internal/errors'
import { getConfig } from '../../config'
<<<<<<< HEAD
import Agent, { HttpsAgent } from 'agentkeepalive'
import { Readable } from 'stream'
import { logger } from '@internal/monitoring'

const { storageS3MaxSockets } = getConfig()

/**
 * Creates an agent for the given protocol
 * @param protocol
 */
export function createAgent(protocol: 'http' | 'https') {
  const agentOptions = {
    maxSockets: storageS3MaxSockets,
    keepAlive: true,
=======
import { addAbortSignal, PassThrough, Readable } from 'node:stream'
import { trace } from '@opentelemetry/api'
import { createByteCounterStream } from '@internal/concurrency'
import { AgentStats, createAgent, gatherHttpAgentStats, InstrumentedAgent } from '@internal/http'

const { tracingFeatures, storageS3MaxSockets, tracingEnabled } = getConfig()

interface StreamStatus {
  time: Date
  bytesUploaded: number
  progress: Progress[]
  dataStream: {
    closed: boolean
    paused: boolean
    errored: boolean
    writable: boolean
    byteRead: number
>>>>>>> 689d255c
  }
  httpAgentStats: AgentStats
}

export interface S3ClientOptions {
  endpoint?: string
  region?: string
  forcePathStyle?: boolean
  accessKey?: string
  secretKey?: string
  role?: string
  httpAgent?: InstrumentedAgent
  requestTimeout?: number
}

/**
 * S3Backend
 * Interacts with a s3-compatible file system with this S3Adapter
 */
export class S3Backend implements StorageBackendAdapter {
  client: S3Client
  agent: InstrumentedAgent

  constructor(options: S3ClientOptions) {
    this.agent =
      options.httpAgent ??
      createAgent('s3_default', {
        maxSockets: storageS3MaxSockets,
      })

    if (this.agent.httpsAgent && tracingEnabled) {
      this.agent.monitor()
    }

    // Default client for API operations
    this.client = this.createS3Client({
      ...options,
      name: 's3_default',
      httpAgent: this.agent,
    })
  }

  /**
   * Gets an object body and metadata
   * @param bucketName
   * @param key
   * @param version
   * @param headers
   * @param signal
   */
  async getObject(
    bucketName: string,
    key: string,
    version: string | undefined,
    headers?: BrowserCacheHeaders,
    signal?: AbortSignal
  ): Promise<ObjectResponse> {
    const input: GetObjectCommandInput = {
      Bucket: bucketName,
      IfNoneMatch: headers?.ifNoneMatch,
      Key: withOptionalVersion(key, version),
      Range: headers?.range,
    }
    if (headers?.ifModifiedSince) {
      input.IfModifiedSince = new Date(headers.ifModifiedSince)
    }
    const command = new GetObjectCommand(input)
    const data = await this.client.send(command, {
      abortSignal: signal,
    })

    return {
      metadata: {
        cacheControl: data.CacheControl || 'no-cache',
        mimetype: data.ContentType || 'application/octa-stream',
        eTag: data.ETag || '',
        lastModified: data.LastModified,
        contentRange: data.ContentRange,
        contentLength: data.ContentLength || 0,
        size: data.ContentLength || 0,
        httpStatusCode: data.$metadata.httpStatusCode || 200,
      },
      httpStatusCode: data.$metadata.httpStatusCode || 200,
      body: data.Body,
    }
  }

  /**
   * Uploads and store an object
   * @param bucketName
   * @param key
   * @param version
   * @param body
   * @param contentType
   * @param cacheControl
   * @param signal
   */
  async uploadObject(
    bucketName: string,
    key: string,
    version: string | undefined,
    body: Readable,
    contentType: string,
    cacheControl: string,
    signal?: AbortSignal
  ): Promise<ObjectMetadata> {
    if (signal?.aborted) {
      throw ERRORS.Aborted('Upload was aborted')
    }

    const streamWatcher = tracingFeatures?.upload ? this.watchUploadStream(body, signal) : undefined
    const uploadStream = streamWatcher ? streamWatcher.dataStream : body

    const upload = new Upload({
      client: this.client,
      params: {
        Bucket: bucketName,
        Key: withOptionalVersion(key, version),
        Body: uploadStream,
        ContentType: contentType,
        CacheControl: cacheControl,
      },
    })

    streamWatcher?.watchUpload(upload)

    signal?.addEventListener(
      'abort',
      () => {
        upload.abort()
      },
      { once: true }
    )

    try {
      const data = await upload.done()
      const metadata = await this.headObject(bucketName, key, version)

      return {
        httpStatusCode: data.$metadata.httpStatusCode || metadata.httpStatusCode,
        cacheControl: cacheControl,
        eTag: metadata.eTag,
        mimetype: metadata.mimetype,
        contentLength: metadata.contentLength,
        lastModified: metadata.lastModified,
        size: metadata.size,
        contentRange: metadata.contentRange,
      }
    } catch (err) {
      if (err instanceof Error && err.name === 'AbortError') {
        const span = trace.getActiveSpan()
        if (span) {
          // Print how far we got uploading the file
          const lastSeenStatus = streamWatcher?.lastSeenStreamStatus
          const lastStreamStatus = streamWatcher?.getStreamStatus()

          if (lastSeenStatus && lastStreamStatus) {
            const { progress, ...lastSeenStream } = lastSeenStatus
            span.setAttributes({
              lastStreamStatus: JSON.stringify(lastStreamStatus),
              lastSeenStatus: JSON.stringify(lastSeenStream),
            })
          }
        }

        throw ERRORS.AbortedTerminate('Upload was aborted', err)
      }
      throw StorageBackendError.fromError(err)
    } finally {
      streamWatcher?.stop()
    }
  }

  /**
   * Deletes an object
   * @param bucket
   * @param key
   * @param version
   */
  async deleteObject(bucket: string, key: string, version: string | undefined): Promise<void> {
    const command = new DeleteObjectCommand({
      Bucket: bucket,
      Key: withOptionalVersion(key, version),
    })
    await this.client.send(command)
  }

  /**
   * Copies an existing object to the given location
   * @param bucket
   * @param source
   * @param version
   * @param destination
   * @param destinationVersion
   * @param conditions
   */
  async copyObject(
    bucket: string,
    source: string,
    version: string | undefined,
    destination: string,
    destinationVersion: string | undefined,
    conditions?: {
      ifMatch?: string
      ifNoneMatch?: string
      ifModifiedSince?: Date
      ifUnmodifiedSince?: Date
    }
  ): Promise<Pick<ObjectMetadata, 'httpStatusCode' | 'eTag' | 'lastModified'>> {
    try {
      const command = new CopyObjectCommand({
        Bucket: bucket,
        CopySource: `${bucket}/${withOptionalVersion(source, version)}`,
        Key: withOptionalVersion(destination, destinationVersion),
        CopySourceIfMatch: conditions?.ifMatch,
        CopySourceIfNoneMatch: conditions?.ifNoneMatch,
        CopySourceIfModifiedSince: conditions?.ifModifiedSince,
        CopySourceIfUnmodifiedSince: conditions?.ifUnmodifiedSince,
      })
      const data = await this.client.send(command)
      return {
        httpStatusCode: data.$metadata.httpStatusCode || 200,
        eTag: data.CopyObjectResult?.ETag || '',
        lastModified: data.CopyObjectResult?.LastModified,
      }
    } catch (e: any) {
      throw StorageBackendError.fromError(e)
    }
  }

  /**
   * Deletes multiple objects
   * @param bucket
   * @param prefixes
   */
  async deleteObjects(bucket: string, prefixes: string[]): Promise<void> {
    try {
      await Promise.all(
        prefixes.map((ele) =>
          this.client
            .send(
              new DeleteObjectCommand({
                Bucket: bucket,
                Key: ele,
              })
            )
            .catch((e) => {
              const err = StorageBackendError.fromError(e)
              if (err.code === 'NoSuchKey') {
                return
              }
              logger.info(`[StorageBackendError] raw: ${JSON.stringify(err)}`)
              throw e
            })
        )
      )
    } catch (e) {
      throw StorageBackendError.fromError(e)
    }
  }

  /**
   * Returns metadata information of a specific object
   * @param bucket
   * @param key
   * @param version
   */
  async headObject(
    bucket: string,
    key: string,
    version: string | undefined
  ): Promise<ObjectMetadata> {
    try {
      const command = new HeadObjectCommand({
        Bucket: bucket,
        Key: withOptionalVersion(key, version),
      })
      const data = await this.client.send(command)
      return {
        cacheControl: data.CacheControl || 'no-cache',
        mimetype: data.ContentType || 'application/octet-stream',
        eTag: data.ETag || '',
        lastModified: data.LastModified,
        contentLength: data.ContentLength || 0,
        httpStatusCode: data.$metadata.httpStatusCode || 200,
        size: data.ContentLength || 0,
      }
    } catch (e: any) {
      throw StorageBackendError.fromError(e)
    }
  }

  /**
   * Returns a private url that can only be accessed internally by the system
   * @param bucket
   * @param key
   * @param version
   */
  async privateAssetUrl(bucket: string, key: string, version: string | undefined): Promise<string> {
    const input: GetObjectCommandInput = {
      Bucket: bucket,
      Key: withOptionalVersion(key, version),
    }

    const command = new GetObjectCommand(input)
    return getSignedUrl(this.client, command, { expiresIn: 600 })
  }

  async createMultiPartUpload(
    bucketName: string,
    key: string,
    version: string | undefined,
    contentType: string,
    cacheControl: string
  ) {
    const createMultiPart = new CreateMultipartUploadCommand({
      Bucket: bucketName,
      Key: withOptionalVersion(key, version),
      CacheControl: cacheControl,
      ContentType: contentType,
      Metadata: {
        Version: version || '',
      },
    })

    const resp = await this.client.send(createMultiPart)

    if (!resp.UploadId) {
      throw ERRORS.InvalidUploadId()
    }

    return resp.UploadId
  }

  async uploadPart(
    bucketName: string,
    key: string,
    version: string,
    uploadId: string,
    partNumber: number,
    body?: string | Uint8Array | Buffer | Readable,
    length?: number,
    signal?: AbortSignal
  ) {
    try {
      const paralellUploadS3 = new UploadPartCommand({
        Bucket: bucketName,
        Key: `${key}/${version}`,
        UploadId: uploadId,
        PartNumber: partNumber,
        Body: body,
        ContentLength: length,
      })

      const resp = await this.client.send(paralellUploadS3, {
        abortSignal: signal,
      })

      return {
        version,
        ETag: resp.ETag,
      }
    } catch (e) {
      if (e instanceof Error && e.name === 'AbortError') {
        throw ERRORS.AbortedTerminate('Upload was aborted', e)
      }

      throw StorageBackendError.fromError(e)
    }
  }

  async completeMultipartUpload(
    bucketName: string,
    key: string,
    uploadId: string,
    version: string,
    parts: UploadPart[]
  ) {
    const keyParts = key.split('/')

    if (parts.length === 0) {
      const listPartsInput = new ListPartsCommand({
        Bucket: bucketName,
        Key: key + '/' + version,
        UploadId: uploadId,
      })

      const partsResponse = await this.client.send(listPartsInput)
      parts = partsResponse.Parts || []
    }

    const completeUpload = new CompleteMultipartUploadCommand({
      Bucket: bucketName,
      Key: key + '/' + version,
      UploadId: uploadId,
      MultipartUpload:
        parts.length === 0
          ? undefined
          : {
              Parts: parts,
            },
    })

    const response = await this.client.send(completeUpload)

    const locationParts = key.split('/')
    locationParts.shift() // tenant-id
    const bucket = keyParts.shift()

    return {
      version,
      location: keyParts.join('/'),
      bucket,
      ...response,
    }
  }

  async abortMultipartUpload(bucketName: string, key: string, uploadId: string): Promise<void> {
    const abortUpload = new AbortMultipartUploadCommand({
      Bucket: bucketName,
      Key: key,
      UploadId: uploadId,
    })
    await this.client.send(abortUpload)
  }

  async uploadPartCopy(
    storageS3Bucket: string,
    key: string,
    version: string,
    UploadId: string,
    PartNumber: number,
    sourceKey: string,
    sourceKeyVersion?: string,
    bytesRange?: { fromByte: number; toByte: number }
  ) {
    const uploadPartCopy = new UploadPartCopyCommand({
      Bucket: storageS3Bucket,
      Key: withOptionalVersion(key, version),
      UploadId,
      PartNumber,
      CopySource: `${storageS3Bucket}/${withOptionalVersion(sourceKey, sourceKeyVersion)}`,
      CopySourceRange: bytesRange ? `bytes=${bytesRange.fromByte}-${bytesRange.toByte}` : undefined,
    })

    const part = await this.client.send(uploadPartCopy)

    return {
      eTag: part.CopyPartResult?.ETag,
      lastModified: part.CopyPartResult?.LastModified,
    }
  }

  close() {
    this.agent.close()
  }

  protected watchUploadStream(body: Readable, signal?: AbortSignal) {
    const passThrough = new PassThrough()

    if (signal) {
      addAbortSignal(signal, passThrough)
    }

    passThrough.on('error', () => {
      body.unpipe(passThrough)
    })

    body.on('error', (err) => {
      if (!passThrough.closed) {
        passThrough.destroy(err)
      }
    })

    const byteReader = createByteCounterStream()
    const bodyStream = body.pipe(passThrough)

    // Upload stats
    const uploadProgress: Progress[] = []
    const getStreamStatus = (): StreamStatus => ({
      time: new Date(),
      bytesUploaded: uploadProgress[uploadProgress.length - 1]?.loaded || 0,
      dataStream: {
        closed: bodyStream.closed,
        paused: bodyStream.isPaused(),
        errored: Boolean(bodyStream.errored),
        writable: bodyStream.writable,
        byteRead: byteReader.bytes,
      },
      httpAgentStats: gatherHttpAgentStats(this.agent.httpsAgent.getCurrentStatus()),
      progress: uploadProgress,
    })

    let streamStatus = getStreamStatus()

    const streamWatcher = setInterval(() => {
      streamStatus = getStreamStatus()
    }, 1000)

    const dataStream = passThrough.pipe(byteReader.transformStream)

    body.on('error', (err) => {
      passThrough.destroy(err)
    })

    passThrough.on('error', (err) => {
      body.destroy(err)
    })

    passThrough.on('close', () => {
      body.unpipe(passThrough)
    })

    function watchUpload(upload: Upload) {
      upload.on('httpUploadProgress', (progress) => {
        uploadProgress.push({
          total: progress.total,
          part: progress.part,
          loaded: progress.loaded,
        })
        if (uploadProgress.length > 100) {
          uploadProgress.shift()
        }
      })
    }

    return {
      dataStream,
      byteReader,
      get uploadProgress() {
        return uploadProgress
      },
      get lastSeenStreamStatus() {
        return streamStatus
      },
      getStreamStatus,
      stop() {
        clearInterval(streamWatcher)
      },
      watchUpload,
    }
  }

  protected createS3Client(options: S3ClientOptions & { name: string }) {
    const params: S3ClientConfig = {
      region: options.region,
      runtime: 'node',
      requestHandler: new NodeHttpHandler({
        httpAgent: options.httpAgent?.httpAgent,
        httpsAgent: options.httpAgent?.httpsAgent,
        connectionTimeout: 5000,
        requestTimeout: options.requestTimeout,
      }),
    }
    if (options.endpoint) {
      params.endpoint = options.endpoint
    }
    if (options.forcePathStyle) {
      params.forcePathStyle = true
    }
    return new S3Client(params)
  }
}<|MERGE_RESOLUTION|>--- conflicted
+++ resolved
@@ -26,26 +26,11 @@
 import { getSignedUrl } from '@aws-sdk/s3-request-presigner'
 import { ERRORS, StorageBackendError } from '@internal/errors'
 import { getConfig } from '../../config'
-<<<<<<< HEAD
-import Agent, { HttpsAgent } from 'agentkeepalive'
-import { Readable } from 'stream'
-import { logger } from '@internal/monitoring'
-
-const { storageS3MaxSockets } = getConfig()
-
-/**
- * Creates an agent for the given protocol
- * @param protocol
- */
-export function createAgent(protocol: 'http' | 'https') {
-  const agentOptions = {
-    maxSockets: storageS3MaxSockets,
-    keepAlive: true,
-=======
 import { addAbortSignal, PassThrough, Readable } from 'node:stream'
 import { trace } from '@opentelemetry/api'
 import { createByteCounterStream } from '@internal/concurrency'
 import { AgentStats, createAgent, gatherHttpAgentStats, InstrumentedAgent } from '@internal/http'
+import { logger } from '@internal/monitoring'
 
 const { tracingFeatures, storageS3MaxSockets, tracingEnabled } = getConfig()
 
@@ -59,7 +44,6 @@
     errored: boolean
     writable: boolean
     byteRead: number
->>>>>>> 689d255c
   }
   httpAgentStats: AgentStats
 }
