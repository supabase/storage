--- conflicted
+++ resolved
@@ -14,12 +14,9 @@
   fileSizeLimit: 1,
   jwtSecret: 'c',
   serviceKey: 'd',
-<<<<<<< HEAD
+  jwks: { keys: [] },
   migrationStatus: 'COMPLETED',
   migrationVersion: 'alter-default-value-objects-id',
-=======
-  jwks: { keys: [] },
->>>>>>> 50e42982
   features: {
     imageTransformation: {
       enabled: true,
@@ -35,12 +32,9 @@
   fileSizeLimit: 2,
   jwtSecret: 'g',
   serviceKey: 'h',
-<<<<<<< HEAD
+  jwks: null,
   migrationStatus: 'COMPLETED',
   migrationVersion: 'alter-default-value-objects-id',
-=======
-  jwks: null,
->>>>>>> 50e42982
   features: {
     imageTransformation: {
       enabled: false,
