--- conflicted
+++ resolved
@@ -27,9 +27,6 @@
   logflareEnabled?: boolean
   logflareApiKey?: string
   logflareSourceToken?: string
-<<<<<<< HEAD
-  postgrestForwardHeaders?: string
-=======
   imgProxyURL?: string
   imgLimits: {
     size: {
@@ -37,7 +34,7 @@
       max: number
     }
   }
->>>>>>> 7cab3a7b
+  postgrestForwardHeaders?: string
 }
 
 function getOptionalConfigFromEnv(key: string): string | undefined {
@@ -90,9 +87,6 @@
     logflareEnabled: getOptionalConfigFromEnv('LOGFLARE_ENABLED') === 'true',
     logflareApiKey: getOptionalConfigFromEnv('LOGFLARE_API_KEY'),
     logflareSourceToken: getOptionalConfigFromEnv('LOGFLARE_SOURCE_TOKEN'),
-<<<<<<< HEAD
-    postgrestForwardHeaders: getOptionalConfigFromEnv('POSTGREST_FORWARD_HEADERS'),
-=======
     imgProxyURL: getOptionalConfigFromEnv('IMGPROXY_URL'),
     imgLimits: {
       size: {
@@ -100,6 +94,6 @@
         max: parseInt(getOptionalConfigFromEnv('IMG_LIMITS_MAX_SIZE') || '5000', 10),
       },
     },
->>>>>>> 7cab3a7b
+    postgrestForwardHeaders: getOptionalConfigFromEnv('POSTGREST_FORWARD_HEADERS'),
   }
 }